"""Base class for Exelon subsidiaries."""

import json
import re
<<<<<<< HEAD
import logging
=======
from typing import Optional
>>>>>>> fcd5d92d

import aiohttp

from ..const import USER_AGENT
from ..exceptions import InvalidAuth

_LOGGER = logging.getLogger(__file__)


class Exelon:
    """Base class for Exelon subsidiaries."""

    _subdomain = None

    # Can find the opower.com subdomain using the GetConfiguration endpoint
    # e.g. https://secure.bge.com/api/Services/MyAccountService.svc/GetConfiguration
    # returns bgec.opower.com

    @staticmethod
    def timezone() -> str:
        """Return the timezone."""
        return "America/New_York"

    @staticmethod
    def login_domain() -> str:
        """Return the domain that hosts the login page."""
        raise NotImplementedError
    
    @classmethod
    def subdomain(cls) -> str:
        """Return the opower.com subdomain for this utility."""
        return Exelon._subdomain

    @classmethod
    async def async_login(
        cls,
        session: aiohttp.ClientSession,
        username: str,
        password: str,
        optional_mfa_secret: Optional[str],
    ) -> str:
        """Login to the utility website and authorize opower."""
        async with session.get(
            "https://" + cls.login_domain() + "/Pages/Login.aspx?/login",
            headers={"User-Agent": USER_AGENT},
            raise_for_status=True,
        ) as resp:
            result = await resp.text()

        # If we are already logged in, we get redirected to /accounts/dashboard, so skip the login
        if not resp.request_info.url.path.endswith("dashboard"):
            # transId = "StateProperties=..."
            # policy = "B2C_1A_SignIn"
            # tenant = "/euazurebge.onmicrosoft.com/B2C_1A_SignIn"
            # api = "CombinedSigninAndSignup"
            settings = json.loads(re.search(r"var SETTINGS = ({.*});", result).group(1))
            login_post_domain = resp.real_url.host

            async with session.post(
                "https://"
                + login_post_domain
                + settings["hosts"]["tenant"]
                + "/SelfAsserted",
                params={
                    "tx": settings["transId"],
                    "p": settings["hosts"]["policy"],
                },
                data={
                    "request_type": "RESPONSE",
                    "signInName": username,
                    "password": password,
                },
                headers={
                    "X-CSRF-TOKEN": settings["csrf"],
                    "User-Agent": USER_AGENT,
                },
                raise_for_status=True,
            ) as resp:
                result = json.loads(await resp.text())

            if result["status"] != "200":
                raise InvalidAuth(result["message"])

            async with session.get(
                "https://"
                + login_post_domain
                + settings["hosts"]["tenant"]
                + "/api/"
                + settings["api"]
                + "/confirmed",
                params={
                    "rememberMe": settings["config"]["enableRememberMe"],
                    "csrf_token": settings["csrf"],
                    "tx": settings["transId"],
                    "p": settings["hosts"]["policy"],
                    "diags": json.dumps(
                        {
                            "pageViewId": settings["pageViewId"],
                            "pageId": settings["api"],
                            "trace": [],
                        }
                    ),
                },
                headers={"User-Agent": USER_AGENT},
                raise_for_status=True,
            ) as resp:
                result = await resp.text(encoding="utf-8")

        async with session.post(
            "https://"
            + cls.login_domain()
            + "/api/Services/OpowerService.svc/GetOpowerToken",
            json={},
            headers={"User-Agent": USER_AGENT},
            raise_for_status=True,
        ) as resp:
            result = await resp.json()

        # If pepco or delmarva, determine if we should use secondary subdomain
        if (cls.login_domain() in ["secure.pepco.com", "secure.delmarva.com"]):
            # Get the account type & state
            async with session.get(
                "https://" + cls.login_domain() + "/.euapi/mobile/custom/auth/accounts",
                headers={"User-Agent": USER_AGENT, "authorization": f"Bearer {result['access_token']}"},
                raise_for_status=True,
            ) as resp:
                # returned mimetype is nonstandard, so this avoids a ContentTypeError
                response = await resp.json(content_type=None)

                #Only include active accounts (after moving, old accounts have status: "Inactive")
                #NOTE: this logic currently assumes 1 active address per account, if multiple accounts found
                #      we default to taking the first in the list. Future enhancement is to support
                #      multiple accounts (which could result in different subdomain for each)
                active_accounts = [account for account in response['data'] if account['status'] == 'Active']
                isResidential = active_accounts[0]["isResidential"]
                state = active_accounts[0]['PremiseInfo'][0]['mainAddress']['townDetail']['stateOrProvince']
                _LOGGER.debug("found exelon account isResidential: %s", isResidential)
                _LOGGER.debug("found exelon account state: %s", state)

            # Determine subdomain to use by matching logic found in https://cls.login_domain()/dist/app.js
            Exelon._subdomain = cls.primary_subdomain()
            if(not isResidential or 'MD' != state):
                Exelon._subdomain = cls.secondary_subdomain()

            _LOGGER.debug("detected exelon subdomain to be: %s", Exelon._subdomain)

        return result["access_token"]
<|MERGE_RESOLUTION|>--- conflicted
+++ resolved
@@ -1,156 +1,152 @@
-"""Base class for Exelon subsidiaries."""
-
-import json
-import re
-<<<<<<< HEAD
-import logging
-=======
-from typing import Optional
->>>>>>> fcd5d92d
-
-import aiohttp
-
-from ..const import USER_AGENT
-from ..exceptions import InvalidAuth
-
-_LOGGER = logging.getLogger(__file__)
-
-
-class Exelon:
-    """Base class for Exelon subsidiaries."""
-
-    _subdomain = None
-
-    # Can find the opower.com subdomain using the GetConfiguration endpoint
-    # e.g. https://secure.bge.com/api/Services/MyAccountService.svc/GetConfiguration
-    # returns bgec.opower.com
-
-    @staticmethod
-    def timezone() -> str:
-        """Return the timezone."""
-        return "America/New_York"
-
-    @staticmethod
-    def login_domain() -> str:
-        """Return the domain that hosts the login page."""
-        raise NotImplementedError
-    
-    @classmethod
-    def subdomain(cls) -> str:
-        """Return the opower.com subdomain for this utility."""
-        return Exelon._subdomain
-
-    @classmethod
-    async def async_login(
-        cls,
-        session: aiohttp.ClientSession,
-        username: str,
-        password: str,
-        optional_mfa_secret: Optional[str],
-    ) -> str:
-        """Login to the utility website and authorize opower."""
-        async with session.get(
-            "https://" + cls.login_domain() + "/Pages/Login.aspx?/login",
-            headers={"User-Agent": USER_AGENT},
-            raise_for_status=True,
-        ) as resp:
-            result = await resp.text()
-
-        # If we are already logged in, we get redirected to /accounts/dashboard, so skip the login
-        if not resp.request_info.url.path.endswith("dashboard"):
-            # transId = "StateProperties=..."
-            # policy = "B2C_1A_SignIn"
-            # tenant = "/euazurebge.onmicrosoft.com/B2C_1A_SignIn"
-            # api = "CombinedSigninAndSignup"
-            settings = json.loads(re.search(r"var SETTINGS = ({.*});", result).group(1))
-            login_post_domain = resp.real_url.host
-
-            async with session.post(
-                "https://"
-                + login_post_domain
-                + settings["hosts"]["tenant"]
-                + "/SelfAsserted",
-                params={
-                    "tx": settings["transId"],
-                    "p": settings["hosts"]["policy"],
-                },
-                data={
-                    "request_type": "RESPONSE",
-                    "signInName": username,
-                    "password": password,
-                },
-                headers={
-                    "X-CSRF-TOKEN": settings["csrf"],
-                    "User-Agent": USER_AGENT,
-                },
-                raise_for_status=True,
-            ) as resp:
-                result = json.loads(await resp.text())
-
-            if result["status"] != "200":
-                raise InvalidAuth(result["message"])
-
-            async with session.get(
-                "https://"
-                + login_post_domain
-                + settings["hosts"]["tenant"]
-                + "/api/"
-                + settings["api"]
-                + "/confirmed",
-                params={
-                    "rememberMe": settings["config"]["enableRememberMe"],
-                    "csrf_token": settings["csrf"],
-                    "tx": settings["transId"],
-                    "p": settings["hosts"]["policy"],
-                    "diags": json.dumps(
-                        {
-                            "pageViewId": settings["pageViewId"],
-                            "pageId": settings["api"],
-                            "trace": [],
-                        }
-                    ),
-                },
-                headers={"User-Agent": USER_AGENT},
-                raise_for_status=True,
-            ) as resp:
-                result = await resp.text(encoding="utf-8")
-
-        async with session.post(
-            "https://"
-            + cls.login_domain()
-            + "/api/Services/OpowerService.svc/GetOpowerToken",
-            json={},
-            headers={"User-Agent": USER_AGENT},
-            raise_for_status=True,
-        ) as resp:
-            result = await resp.json()
-
-        # If pepco or delmarva, determine if we should use secondary subdomain
-        if (cls.login_domain() in ["secure.pepco.com", "secure.delmarva.com"]):
-            # Get the account type & state
-            async with session.get(
-                "https://" + cls.login_domain() + "/.euapi/mobile/custom/auth/accounts",
-                headers={"User-Agent": USER_AGENT, "authorization": f"Bearer {result['access_token']}"},
-                raise_for_status=True,
-            ) as resp:
-                # returned mimetype is nonstandard, so this avoids a ContentTypeError
-                response = await resp.json(content_type=None)
-
-                #Only include active accounts (after moving, old accounts have status: "Inactive")
-                #NOTE: this logic currently assumes 1 active address per account, if multiple accounts found
-                #      we default to taking the first in the list. Future enhancement is to support
-                #      multiple accounts (which could result in different subdomain for each)
-                active_accounts = [account for account in response['data'] if account['status'] == 'Active']
-                isResidential = active_accounts[0]["isResidential"]
-                state = active_accounts[0]['PremiseInfo'][0]['mainAddress']['townDetail']['stateOrProvince']
-                _LOGGER.debug("found exelon account isResidential: %s", isResidential)
-                _LOGGER.debug("found exelon account state: %s", state)
-
-            # Determine subdomain to use by matching logic found in https://cls.login_domain()/dist/app.js
-            Exelon._subdomain = cls.primary_subdomain()
-            if(not isResidential or 'MD' != state):
-                Exelon._subdomain = cls.secondary_subdomain()
-
-            _LOGGER.debug("detected exelon subdomain to be: %s", Exelon._subdomain)
-
-        return result["access_token"]
+"""Base class for Exelon subsidiaries."""
+
+import json
+import re
+import logging
+from typing import Optional
+
+import aiohttp
+
+from ..const import USER_AGENT
+from ..exceptions import InvalidAuth
+
+_LOGGER = logging.getLogger(__file__)
+
+class Exelon:
+    """Base class for Exelon subsidiaries."""
+
+    _subdomain = None
+
+    # Can find the opower.com subdomain using the GetConfiguration endpoint
+    # e.g. https://secure.bge.com/api/Services/MyAccountService.svc/GetConfiguration
+    # returns bgec.opower.com
+
+    @staticmethod
+    def timezone() -> str:
+        """Return the timezone."""
+        return "America/New_York"
+
+    @staticmethod
+    def login_domain() -> str:
+        """Return the domain that hosts the login page."""
+        raise NotImplementedError
+    
+    @classmethod
+    def subdomain(cls) -> str:
+        """Return the opower.com subdomain for this utility."""
+        return Exelon._subdomain
+
+    @classmethod
+    async def async_login(
+        cls,
+        session: aiohttp.ClientSession,
+        username: str,
+        password: str,
+        optional_mfa_secret: Optional[str],
+    ) -> str:
+        """Login to the utility website and authorize opower."""
+        async with session.get(
+            "https://" + cls.login_domain() + "/Pages/Login.aspx?/login",
+            headers={"User-Agent": USER_AGENT},
+            raise_for_status=True,
+        ) as resp:
+            result = await resp.text()
+
+        # If we are already logged in, we get redirected to /accounts/dashboard, so skip the login
+        if not resp.request_info.url.path.endswith("dashboard"):
+            # transId = "StateProperties=..."
+            # policy = "B2C_1A_SignIn"
+            # tenant = "/euazurebge.onmicrosoft.com/B2C_1A_SignIn"
+            # api = "CombinedSigninAndSignup"
+            settings = json.loads(re.search(r"var SETTINGS = ({.*});", result).group(1))
+            login_post_domain = resp.real_url.host
+
+            async with session.post(
+                "https://"
+                + login_post_domain
+                + settings["hosts"]["tenant"]
+                + "/SelfAsserted",
+                params={
+                    "tx": settings["transId"],
+                    "p": settings["hosts"]["policy"],
+                },
+                data={
+                    "request_type": "RESPONSE",
+                    "signInName": username,
+                    "password": password,
+                },
+                headers={
+                    "X-CSRF-TOKEN": settings["csrf"],
+                    "User-Agent": USER_AGENT,
+                },
+                raise_for_status=True,
+            ) as resp:
+                result = json.loads(await resp.text())
+
+            if result["status"] != "200":
+                raise InvalidAuth(result["message"])
+
+            async with session.get(
+                "https://"
+                + login_post_domain
+                + settings["hosts"]["tenant"]
+                + "/api/"
+                + settings["api"]
+                + "/confirmed",
+                params={
+                    "rememberMe": settings["config"]["enableRememberMe"],
+                    "csrf_token": settings["csrf"],
+                    "tx": settings["transId"],
+                    "p": settings["hosts"]["policy"],
+                    "diags": json.dumps(
+                        {
+                            "pageViewId": settings["pageViewId"],
+                            "pageId": settings["api"],
+                            "trace": [],
+                        }
+                    ),
+                },
+                headers={"User-Agent": USER_AGENT},
+                raise_for_status=True,
+            ) as resp:
+                result = await resp.text(encoding="utf-8")
+
+        async with session.post(
+            "https://"
+            + cls.login_domain()
+            + "/api/Services/OpowerService.svc/GetOpowerToken",
+            json={},
+            headers={"User-Agent": USER_AGENT},
+            raise_for_status=True,
+        ) as resp:
+            result = await resp.json()
+
+        # If pepco or delmarva, determine if we should use secondary subdomain
+        if (cls.login_domain() in ["secure.pepco.com", "secure.delmarva.com"]):
+            # Get the account type & state
+            async with session.get(
+                "https://" + cls.login_domain() + "/.euapi/mobile/custom/auth/accounts",
+                headers={"User-Agent": USER_AGENT, "authorization": f"Bearer {result['access_token']}"},
+                raise_for_status=True,
+            ) as resp:
+                # returned mimetype is nonstandard, so this avoids a ContentTypeError
+                response = await resp.json(content_type=None)
+
+                #Only include active accounts (after moving, old accounts have status: "Inactive")
+                #NOTE: this logic currently assumes 1 active address per account, if multiple accounts found
+                #      we default to taking the first in the list. Future enhancement is to support
+                #      multiple accounts (which could result in different subdomain for each)
+                active_accounts = [account for account in response['data'] if account['status'] == 'Active']
+                isResidential = active_accounts[0]["isResidential"]
+                state = active_accounts[0]['PremiseInfo'][0]['mainAddress']['townDetail']['stateOrProvince']
+                _LOGGER.debug("found exelon account isResidential: %s", isResidential)
+                _LOGGER.debug("found exelon account state: %s", state)
+
+            # Determine subdomain to use by matching logic found in https://cls.login_domain()/dist/app.js
+            Exelon._subdomain = cls.primary_subdomain()
+            if(not isResidential or 'MD' != state):
+                Exelon._subdomain = cls.secondary_subdomain()
+
+            _LOGGER.debug("detected exelon subdomain to be: %s", Exelon._subdomain)
+
+        return result["access_token"]